--- conflicted
+++ resolved
@@ -9,13 +9,9 @@
 training:
     task: kernel_linear_regression
     data: gaussian
-<<<<<<< HEAD
-    task_kwargs: {"basis_dim": 4, "different_degrees": True, "lowest_degree": 2, "highest_degree": 4}
-=======
     # task_kwargs: {"basis_dim": 11, "different_degrees": True, "lowest_degree": 1, "highest_degree": 11}
     task_kwargs: {"basis_dim": 11, "different_degrees": True, "lowest_degree": 1}
 
->>>>>>> cc37d902
     batch_size: 64
     learning_rate: 0.00005
     save_every_steps: 1000
