--- conflicted
+++ resolved
@@ -54,15 +54,6 @@
 
 def eval_batch(model, task_sampler, xs, include_noise=True, ground_truth_loss=False, smoothing=0, device="cuda"):
     task = task_sampler()
-<<<<<<< HEAD
-    if torch.cuda.is_available() and model.name.split("_")[0] in ["gpt2", "lstm", "gpt2-soft-prompt", "gpt2-hard-prompt"]:
-        device = "cuda"
-    else:
-        device = "cpu"
-    device = "cuda"
-    #print("Warning: hard coded cuda as device in function 'eval_batch'")
-=======
->>>>>>> 4b457b21
     assert include_noise == False
     perturbations = np.arange(-1 * smoothing, smoothing + 0.002, 0.002)
     predictions = torch.zeros(len(perturbations), xs.shape[0], xs.shape[1])
@@ -356,12 +347,7 @@
             if model.name in metrics and not recompute:
                 continue
             standard_args["task_sampler_kwargs"] = {"degree": i,} # TODO: fix this]
-<<<<<<< HEAD
-            #print(standard_args)
-            metrics[model.name] = eval_model(model, include_noise=include_noise, ground_truth_loss=ground_truth_loss, smoothing=smoothing, **standard_args)
-=======
             metrics[model.name] = eval_model(model, include_noise=include_noise, ground_truth_loss=ground_truth_loss, smoothing=smoothing, device=device, **standard_args)
->>>>>>> 4b457b21
         all_metrics["degree-" + str(i)] = metrics
 
     if save_path is not None:
@@ -372,16 +358,10 @@
 
 
 def get_run_metrics(
-<<<<<<< HEAD
-    run_path, run_path_2=None, run_path_3=None, step=400000, cache=True, skip_model_load=False, skip_baselines=False, include_noise=True, ground_truth_loss=False, smoothing=0):
-    model, conf = get_model_from_run(run_path, step)
-    transformer_model = model.cuda().eval()
-=======
     run_path, step, run_path_2=None, run_path_3=None, cache=True, skip_model_load=False, skip_baselines=False, include_noise=True, ground_truth_loss=False, smoothing=0, device="cuda"):
     model, conf = get_model_from_run(run_path, step, device=device)
     model.name += "_soft_prompt"
     transformer_model = model.eval()
->>>>>>> 4b457b21
     evaluation_kwargs = build_evals(conf)
     #print(evaluation_kwargs)
 
@@ -413,14 +393,8 @@
         if checkpoint_created > cache_created:
             recompute = True
 
-<<<<<<< HEAD
-    #print(evaluation_kwargs)
-    all_metrics = compute_evals_basis(transformer_models, evaluation_kwargs, save_path, recompute, include_noise=include_noise, ground_truth_loss=ground_truth_loss, smoothing=smoothing)
-    #print(all_metrics)
-=======
     all_metrics = compute_evals_basis(transformer_models, evaluation_kwargs, save_path, recompute, include_noise=include_noise, ground_truth_loss=ground_truth_loss, smoothing=smoothing, device=device)
     print(all_metrics)
->>>>>>> 4b457b21
     return all_metrics
 
 
