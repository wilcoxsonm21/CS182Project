import json
import os
import sys
from typing import List, Tuple

from munch import Munch
import numpy as np
import pandas as pd
from tqdm import tqdm
import torch
import yaml

import models
from samplers import get_data_sampler, sample_transformation
from tasks import get_task_sampler
from models import get_relevant_baselines_for_degree

def get_model_from_run(run_path, step=-1, only_conf=False, device="cuda"):
    config_path = os.path.join(run_path, "config.yaml")
    print(run_path)
    with open(config_path) as fp:  # we don't Quinfig it to avoid inherits
        conf = Munch.fromDict(yaml.safe_load(fp))
    if only_conf:
        return None, conf

    model = models.build_model(conf.model, device=device)

    if step == -1:
        state_path = os.path.join(run_path, "state.pt")
        state = torch.load(state_path, map_location=torch.device(device))
        model.load_state_dict(state["model_state_dict"])
    else:
        model_path = os.path.join(run_path, f"model_{step}.pt")
        state_dict = torch.load(model_path, map_location=torch.device(device))
        model.load_state_dict(state_dict)

    #This code prints the component of the prompt within the range of read-in projection and the orthogonal component
    if conf.model.family == "gpt2-soft-prompt":
        print(torch.linalg.pinv(model.transformer_model._read_in.weight).shape)
        closestHardPrompt = (model.prompt - model.transformer_model._read_in.bias) @ torch.linalg.pinv(model.transformer_model._read_in.weight.T)
        print("PROMPT: ", closestHardPrompt)
        print("Orthogonal component: ", torch.linalg.norm(model.prompt - model.transformer_model._read_in(closestHardPrompt)))
        print("total norm: ", torch.linalg.norm(model.prompt))
    
    elif conf.model.family == "gpt2-hard-prompt":
        print("PROMPT: ", model.prompt)
        print("total norm: ", torch.linalg.norm(model.prompt))

    return model, conf


# Functions for evaluation


def eval_batch(model, task_sampler, xs, include_noise=True, ground_truth_loss=False, smoothing=0, device="cuda"):
    task = task_sampler()
    assert include_noise == False
    perturbations = np.arange(-1 * smoothing, smoothing + 0.002, 0.002)
    predictions = torch.zeros(len(perturbations), xs.shape[0], xs.shape[1])
    if ground_truth_loss:
        ys, noise = task.evaluate(xs, noise=include_noise, separate_noise=True)
        ys = ys + noise
    else:
        ys = task.evaluate(xs, noise=include_noise, separate_noise=False)
    for i in range(len(perturbations)):
        cur_xs = xs + perturbations[i]
        #print(device)
        pred = model(cur_xs.to(device), ys.to(device)).detach()
        predictions[i] = pred.cpu()
    predictions = predictions.mean(dim=0)
    if ground_truth_loss:
        metrics = task.get_metric()(predictions, ys - noise)
    else: 
        metrics = task.get_metric()(predictions, ys)
    return metrics

def get_imputed_ys(model, task, xs, ys, test_x, noise=False, smoothing = 0):
    if torch.cuda.is_available() and model.name.split("_")[0] in ["gpt2", "lstm", "gpt2-soft-prompt",  "gpt2-hard-prompt"]:
        device = "cuda"
    else:
        device = "cpu"
    predictions = []
    next_ys = task.evaluate(test_x, noise=noise)
    for i in range(test_x.shape[1]):
        center = test_x[:, i, :].unsqueeze(0)
        perturbations = np.arange(-1 * smoothing + center, smoothing + center + 0.0002, 0.0002)
        batched_eval = torch.zeros(len(perturbations), xs.shape[1] + 1, xs.shape[2])
        for j in range(len(perturbations)):
            expanded = torch.as_tensor(perturbations[j]).unsqueeze(0).unsqueeze(1).unsqueeze(2)
            expanded = expanded.float()
            batched_eval[j] = torch.cat([xs, expanded], dim=1)
        cur_ys = torch.cat([ys, next_ys[:,i].unsqueeze(0)], dim=1)        
        cur_ys = cur_ys.repeat(len(perturbations), 1, 1).squeeze(1)    
        pred = model(batched_eval.to(device), cur_ys.to(device)).detach()
        predictions.append(pred.cpu().mean(dim=0)[-1])
    result = torch.stack(predictions, dim=0)
    return result

# Functions for generating different kinds of train/test data

def gen_standard(data_sampler, n_points, b_size):
    xs = data_sampler.sample_xs(n_points, b_size)

    return xs, None


def gen_opposite_quadrants(data_sampler, n_points, b_size):
    xs = data_sampler.sample_xs(n_points, b_size)
    pattern = torch.randn([b_size, 1, xs.shape[2]]).sign()

    xs_train_pre = xs.abs() * pattern
    xs_test_post = -xs_train_pre

    return xs_train_pre, xs_test_post


def gen_random_quadrants(data_sampler, n_points, b_size):
    xs = data_sampler.sample_xs(n_points, b_size)
    pattern = torch.randn([b_size, 1, xs.shape[2]]).sign()

    xs_train_pre = xs.abs() * pattern
    xs_test_post = xs

    return xs_train_pre, xs_test_post


def gen_orthogonal_train_test(data_sampler, n_points, b_size):
    xs = data_sampler.sample_xs(n_points, b_size)
    n_dim = xs.shape[2]
    n_points = min(n_points, n_dim)
    # raise ValueError("number of points should be at most the dimension.")
    xs_train_pre = xs
    xs_test_post = torch.zeros(xs.shape)
    for i in range(n_points):
        xs_test_post_i = xs[:, i : i + 1, :]
        xs_train_pre_i = xs[:, :i, :]
        _, _, Vt = torch.linalg.svd(xs_train_pre_i, full_matrices=False)
        xs_train_pre_i_projection = Vt.transpose(1, 2) @ Vt
        xs_test_post_i_orthogonalized = (
            xs_test_post_i - xs_test_post_i @ xs_train_pre_i_projection
        )
        xs_test_post_i_normalized = (
            xs_test_post_i_orthogonalized
            * xs_test_post_i.norm(dim=2).unsqueeze(2)
            / xs_test_post_i_orthogonalized.norm(dim=2).unsqueeze(2)
        )

        xs_test_post[:, i : i + 1, :] = xs_test_post_i_normalized

    return xs_train_pre, xs_test_post


def gen_overlapping_train_test(data_sampler, n_points, b_size):
    xs = data_sampler.sample_xs(n_points, b_size)
    xs_train_pre = xs
    xs_test_post = xs.clone()
    b_size = xs.shape[0]
    for i in range(1, n_points):
        xs_train_pre_i = xs[:, :i, :]
        perm = torch.stack([torch.randperm(i) for _ in range(b_size)]).unsqueeze(dim=1)
        ind_mat = (perm == 0) + 0.0
        xs_test_post[:, i : i + 1, :] = ind_mat @ xs_train_pre_i

    return xs_train_pre, xs_test_post


def aggregate_metrics(metrics, bootstrap_trials=1000):
    """
    Takes as input a tensor of shape (num_eval, n_points) and returns a dict with
    per-point mean, stddev, and bootstrap limits
    """
    results = {}
    results["mean"] = metrics.mean(dim=0)
    results["std"] = metrics.std(dim=0, unbiased=True)
    n = len(metrics)
    bootstrap_indices = torch.randint(n, size=(bootstrap_trials, n))
    bootstrap_means = metrics[bootstrap_indices].mean(dim=1).sort(dim=0)[0]
    results["bootstrap_low"] = bootstrap_means[int(0.05 * bootstrap_trials), :]
    results["bootstrap_high"] = bootstrap_means[int(0.95 * bootstrap_trials), :]

    return {k: v.tolist() for k, v in results.items()}


def eval_model(
    model,
    task_name,
    data_name,
    n_dims,
    n_points,
    prompting_strategy,
    num_eval_examples=1280,
    batch_size=64,
    data_sampler_kwargs={},
    task_sampler_kwargs={},
    include_noise=True,
    ground_truth_loss=False,
    smoothing=0,
    device="cuda"
):
    """
    Evaluate a model on a task with a variety of strategies.
       Args:
       - task: which base task we are evaluating on. E.g., "linear_regression"
       - prompting_strategy: how to construct the prompt, e.g., "random_quadrants"
       - num_eval_examples: total number of examples to evaluate on
       - **sampler_kwargs: remaining arguments to pass directly to the sampler
    """
    assert num_eval_examples % batch_size == 0
<<<<<<< HEAD

    #print(task_sampler_kwargs)

=======
    num_eval_examples = 12800
>>>>>>> f24334d2
    data_sampler = get_data_sampler(data_name, n_dims, **data_sampler_kwargs)
    task_sampler = get_task_sampler(
        task_name, n_dims, batch_size, **task_sampler_kwargs
    )

    all_metrics = []

    generating_func = globals()[f"gen_{prompting_strategy}"]
    for i in range(num_eval_examples // batch_size):
        xs, xs_p = generating_func(data_sampler, n_points, batch_size)
        if not isinstance(model, models.TransformerModel):
            metrics = eval_batch(model, task_sampler, xs, include_noise=include_noise, ground_truth_loss=ground_truth_loss, smoothing=0, device=device)
        else:
            metrics = eval_batch(model, task_sampler, xs, include_noise=include_noise, ground_truth_loss=ground_truth_loss, smoothing=smoothing, device=device)
        all_metrics.append(metrics)

    metrics = torch.cat(all_metrics, dim=0)

    return aggregate_metrics(metrics)


def build_evals(conf):
    n_dims = conf.model.n_dims
    n_points = conf.training.curriculum.points.end
    batch_size = conf.training.batch_size

    task_name = conf.training.task
    data_name = conf.training.data

    base_kwargs = {
        "task_name": task_name,
        "n_dims": n_dims,
        "n_points": n_points,
        "batch_size": batch_size,
        "data_name": data_name,
        "prompting_strategy": "standard",
        "task_sampler_kwargs" : conf.training.task_kwargs,
    }

    evaluation_kwargs = {}

    evaluation_kwargs["standard"] = {"prompting_strategy": "standard"}
    if task_name != "linear_regression":
        if task_name in ["relu_2nn_regression"]:
            evaluation_kwargs["linear_regression"] = {"task_name": "linear_regression"}
        for name, kwargs in evaluation_kwargs.items():
            # allow kwargs to override base_kwargs values
            evaluation_kwargs[name] = base_kwargs.copy()
            evaluation_kwargs[name].update(kwargs)
        return evaluation_kwargs

    for strategy in [
        "random_quadrants",
        "orthogonal_train_test",
        "overlapping_train_test",
    ]:
        evaluation_kwargs[strategy] = {"prompting_strategy": strategy}

    for method in ["half_subspace", "skewed"]:
        if "subspace" in method:
            eigenvals = torch.zeros(n_dims)
            eigenvals[: n_dims // 2] = 1
        else:
            eigenvals = 1 / (torch.arange(n_dims) + 1)

        scale = sample_transformation(eigenvals, normalize=True)
        evaluation_kwargs[f"{method}"] = {
            "data_sampler_kwargs": {"scale": scale},
        }

    for dim in ["x", "y"]:
        for scale in [0.333, 0.5, 2, 3]:
            if dim == "x":
                eigenvals = scale * torch.ones(n_dims)
                t = sample_transformation(eigenvals)
                scaling_args = {"data_sampler_kwargs": {"scale": t}}
            else:
                eigenvals = scale * torch.ones(n_dims)
                scaling_args = {"task_sampler_kwargs": {"scale": scale}}

            evaluation_kwargs[f"scale-{dim}={scale}"] = scaling_args

    evaluation_kwargs[f"noisyLR"] = {
        "task_sampler_kwargs": {"renormalize_ys": True, "noise_std": 1},
        "task_name": "noisy_linear_regression",
    }

    for name, kwargs in evaluation_kwargs.items():
        # allow kwargs to override base_kwargs values
        evaluation_kwargs[name] = base_kwargs.copy()
        evaluation_kwargs[name].update(kwargs)

    #print(evaluation_kwargs)

    return evaluation_kwargs


def compute_evals(all_models, evaluation_kwargs, save_path=None, recompute=False):
    try:
        with open(save_path) as fp:
            all_metrics = json.load(fp)
    except Exception:
        all_metrics = {}

    for eval_name, kwargs in tqdm(evaluation_kwargs.items()):
        metrics = {}
        if eval_name in all_metrics and not recompute:
            metrics = all_metrics[eval_name]
        for model in all_models:
            if model.name in metrics and not recompute:
                continue

            metrics[model.name] = eval_model(model, **kwargs)
        all_metrics[eval_name] = metrics

    if save_path is not None:
        with open(save_path, "w") as fp:
            json.dump(all_metrics, fp, indent=2)

    return all_metrics

def compute_evals_basis(transformer_models, evaluation_kwargs, save_path=None, recompute=False, include_noise=True, ground_truth_loss=False, smoothing=0, device="cuda"):
    try:
        with open(save_path) as fp:
            all_metrics = json.load(fp)
    except Exception:
        print("no metrics found")
        all_metrics = {}
    standard_args = evaluation_kwargs["standard"]
    for i in range(4, 12):
        metrics = {}
        baselines =  get_relevant_baselines_for_degree(i)
        baselines += transformer_models
        if "degree-" + str(i) in all_metrics and not recompute:
            metrics = all_metrics["degree-" + str(i)]
        for model in baselines:
            if model.name in metrics and not recompute:
                continue
<<<<<<< HEAD
            standard_args["task_sampler_kwargs"] = {"degree": i,} # TODO: fix this]
            metrics[model.name] = eval_model(model, include_noise=include_noise, ground_truth_loss=ground_truth_loss, smoothing=smoothing, device=device, **standard_args)
=======
            if standard_args["task_name"] == "chebyshev_kernel_linear_regression":
                standard_args["task_sampler_kwargs"]["lowest_degree"] = i
                standard_args["task_sampler_kwargs"]["highest_degree"] = i
                standard_args["task_sampler_kwargs"]["basis_dim"] = i
            else:
                standard_args["task_sampler_kwargs"]["degree"] = i # TODO: fix this]
            metrics[model.name] = eval_model(model, include_noise=include_noise, ground_truth_loss=ground_truth_loss, smoothing=smoothing, **standard_args)
>>>>>>> f24334d2
        all_metrics["degree-" + str(i)] = metrics

    if save_path is not None:
        with open(save_path, "w") as fp:
            json.dump(all_metrics, fp, indent=2)

    return all_metrics


def get_run_metrics(
<<<<<<< HEAD
    run_path, step, run_path_2=None, run_path_3=None, cache=True, skip_model_load=False, skip_baselines=False, include_noise=True, ground_truth_loss=False, smoothing=0, device="cuda"):
    model, conf = get_model_from_run(run_path, step, device=device)
=======
    run_path, run_path_2=None, run_path_3=None, step=-1, cache=True, skip_model_load=False, skip_baselines=False, include_noise=True, ground_truth_loss=False, smoothing=0):
    model, conf = get_model_from_run(run_path, 1700000)
>>>>>>> f24334d2
    model.name += "_soft_prompt"
    transformer_model = model.eval()
    evaluation_kwargs = build_evals(conf)
    #print(evaluation_kwargs)

    transformer_models = [transformer_model]
    if run_path_2 is not None:
        model_2, conf_2 = get_model_from_run(run_path_2, step, device=device)
        transformer_model_2 = model_2.eval()
        transformer_models.append(transformer_model_2)
    if run_path_3 is not None:
        model_3, conf_3 = get_model_from_run(run_path_3, step, device=device)
        model_3.name += "_0.5_noise"
        transformer_model_3 = model_3.eval()
        transformer_models.append(transformer_model_3)

    if not cache:
        save_path = None
    elif step == -1:
        if smoothing > 0:
            save_path = os.path.join(run_path, "metrics_smooth_light.json")
        else:
            save_path = os.path.join(run_path, "metrics.json")
    else:
        save_path = os.path.join(run_path, f"metrics_{step}.json")
    #print(save_path)
    recompute = False
    if save_path is not None and os.path.exists(save_path):
        checkpoint_created = os.path.getmtime(run_path)
        cache_created = os.path.getmtime(save_path)
        if checkpoint_created > cache_created:
            recompute = True

    all_metrics = compute_evals_basis(transformer_models, evaluation_kwargs, save_path, recompute, include_noise=include_noise, ground_truth_loss=ground_truth_loss, smoothing=smoothing, device=device)
    print(all_metrics)
    return all_metrics



def conf_to_model_name(conf):
    if conf.model.family == "gpt2":
        return {
            (3, 2): "Transformer-xs",
            (6, 4): "Transformer-small",
            (12, 8): "Transformer",
            (16, 8): "Transformer-16",
            (24, 16): "Transformer-plus",
        }[(conf.model.n_layer, conf.model.n_head)]
    else:
        return conf.wandb.name


def baseline_names(name):
    print(name)
    if "ridge" in name:
        return "Chebyshev Ridge " + name.split("_")[2]
    if "cheby" in name:
        return "Chebyshev " + name.split("_")[1]
    if "kernel" in name:
        return "Kernel Least Squares " + name.split("_")[1]
    if "OLS" in name:
        return "Least Squares"
    if name == "averaging":
        return "Averaging"
    if "NN" in name:
        k = name.split("_")[1].split("=")[1]
        return f"{k}-Nearest Neighbors"
    if "lasso" in name:
        alpha = name.split("_")[1].split("=")[1]
        return f"Lasso (alpha={alpha})"
    if "gd" in name:
        return "2-layer NN, GD"
    if "decision_tree" in name:
        return "Greedy Tree Learning"
    if "xgboost" in name:
        return "XGBoost"
    return name


def read_run_dir(run_dir):
    all_runs = {}
    for task in os.listdir(run_dir):
        task_dir = os.path.join(run_dir, task)
        for run_id in os.listdir(task_dir):
            run_path = os.path.join(task_dir, run_id)
            _, conf = get_model_from_run(run_path, only_conf=True)
            params = {}
            params["run_id"] = run_id
            params["task"] = task
            params["model"] = conf_to_model_name(conf)
            params["kwargs"] = "_".join(
                f"{k}={v}" for k, v in conf.training.task_kwargs.items()
            )
            num_tasks = (
                conf.training.num_tasks if "num_tasks" in conf.training else None
            )
            params["num_tasks"] = num_tasks if num_tasks is not None else -1
            num_examples = (
                conf.training.num_training_examples
                if "num_training_examples" in conf.training
                else None
            )
            params["num_examples"] = num_examples if num_examples is not None else -1
            params["n_dims"] = conf.model.n_dims
            params["n_layer"] = conf.model.n_layer
            params["n_head"] = conf.model.n_head
            params["run_name"] = conf.wandb.name

            for k, v in params.items():
                if k not in all_runs:
                    all_runs[k] = []
                all_runs[k].append(v)

    df = pd.DataFrame(all_runs).sort_values("run_name")
    print(df.run_name.unique())
    print(df)
    return df

if __name__ == "__main__":
    run_dir = sys.argv[1]
    for task in os.listdir(run_dir):
        task_dir = os.path.join(run_dir, task)
        print(f"Evaluating task {task}")
        for run_id in tqdm(os.listdir(task_dir)):
            run_path = os.path.join(run_dir, task, run_id)
            metrics = get_run_metrics(run_path)<|MERGE_RESOLUTION|>--- conflicted
+++ resolved
@@ -206,13 +206,9 @@
        - **sampler_kwargs: remaining arguments to pass directly to the sampler
     """
     assert num_eval_examples % batch_size == 0
-<<<<<<< HEAD
 
     #print(task_sampler_kwargs)
 
-=======
-    num_eval_examples = 12800
->>>>>>> f24334d2
     data_sampler = get_data_sampler(data_name, n_dims, **data_sampler_kwargs)
     task_sampler = get_task_sampler(
         task_name, n_dims, batch_size, **task_sampler_kwargs
@@ -249,7 +245,6 @@
         "batch_size": batch_size,
         "data_name": data_name,
         "prompting_strategy": "standard",
-        "task_sampler_kwargs" : conf.training.task_kwargs,
     }
 
     evaluation_kwargs = {}
@@ -351,10 +346,6 @@
         for model in baselines:
             if model.name in metrics and not recompute:
                 continue
-<<<<<<< HEAD
-            standard_args["task_sampler_kwargs"] = {"degree": i,} # TODO: fix this]
-            metrics[model.name] = eval_model(model, include_noise=include_noise, ground_truth_loss=ground_truth_loss, smoothing=smoothing, device=device, **standard_args)
-=======
             if standard_args["task_name"] == "chebyshev_kernel_linear_regression":
                 standard_args["task_sampler_kwargs"]["lowest_degree"] = i
                 standard_args["task_sampler_kwargs"]["highest_degree"] = i
@@ -362,7 +353,6 @@
             else:
                 standard_args["task_sampler_kwargs"]["degree"] = i # TODO: fix this]
             metrics[model.name] = eval_model(model, include_noise=include_noise, ground_truth_loss=ground_truth_loss, smoothing=smoothing, **standard_args)
->>>>>>> f24334d2
         all_metrics["degree-" + str(i)] = metrics
 
     if save_path is not None:
@@ -373,13 +363,8 @@
 
 
 def get_run_metrics(
-<<<<<<< HEAD
     run_path, step, run_path_2=None, run_path_3=None, cache=True, skip_model_load=False, skip_baselines=False, include_noise=True, ground_truth_loss=False, smoothing=0, device="cuda"):
     model, conf = get_model_from_run(run_path, step, device=device)
-=======
-    run_path, run_path_2=None, run_path_3=None, step=-1, cache=True, skip_model_load=False, skip_baselines=False, include_noise=True, ground_truth_loss=False, smoothing=0):
-    model, conf = get_model_from_run(run_path, 1700000)
->>>>>>> f24334d2
     model.name += "_soft_prompt"
     transformer_model = model.eval()
     evaluation_kwargs = build_evals(conf)
